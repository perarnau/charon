.DS_Store
python codes/
RESULTS/
__pycache__
<<<<<<< HEAD
bin/
=======
logs/
records/
>>>>>>> 22af7476
<|MERGE_RESOLUTION|>--- conflicted
+++ resolved
@@ -2,9 +2,6 @@
 python codes/
 RESULTS/
 __pycache__
-<<<<<<< HEAD
 bin/
-=======
 logs/
-records/
->>>>>>> 22af7476
+records/