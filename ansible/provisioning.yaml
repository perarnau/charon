--- conflicted
+++ resolved
@@ -205,16 +205,9 @@
       namespace: "{{ k3s_namespace }}"
       definition: "{{ lookup('template', 'kubernetes/grafana-operator-scrape.yaml.j2') | from_yaml_all }}"
 
-# NRM installations
-<<<<<<< HEAD
-
   - name: Create directory for dependencies
     when: ansible_user is defined
     become: false
-=======
-  - name: Create directory for dependencies
-    when: ansible_user is defined
->>>>>>> c9907608
     ansible.builtin.file:
       path: ~{{ ansible_user }}/dependencies
       state: directory
@@ -265,18 +258,12 @@
       repo: 'https://github.com/bats-core/bats-core.git'
       dest: ~{{ ansible_user }}/dependencies/bats
       version: v1.9.0
-<<<<<<< HEAD
-    
-=======
->>>>>>> c9907608
+
   - name: Clone libnrm
     ansible.builtin.git:
       repo: 'https://github.com/anlsys/libnrm.git'
       dest: ~{{ ansible_user }}/dependencies/libnrm
-<<<<<<< HEAD
       version: feature/prometheus-exporter
-=======
->>>>>>> c9907608
   
   - name: Install bats
     ansible.builtin.shell: |
@@ -287,7 +274,6 @@
     ansible.builtin.shell: |
       cd ~{{ ansible_user }}/dependencies/libnrm
       ./autogen.sh
-<<<<<<< HEAD
       ./configure --prefix=/usr --with-python --with-geopm
       make -j
       make install
@@ -332,11 +318,6 @@
   - name: Reload systemd to recognize the new service
     ansible.builtin.command: systemctl daemon-reload
 
-  # - name: Enable nrmd service to start on boot
-  #   ansible.builtin.systemd:
-  #     name: nrmd
-  #     enabled: yes
-
   - name: Start nrmd service
     ansible.builtin.systemd:
       name: nrmd
@@ -351,10 +332,6 @@
       geopmaccess -w < /tmp/allaccess
 
 
-    # ansible.builtin.systemd:
-    #   name: nrm-geopm
-    #   enabled: yes
-
   - name: Start nrmd service
     ansible.builtin.systemd:
       name: nrm-geopm
@@ -365,9 +342,4 @@
       path: ~{{ ansible_user }}/.bashrc
       regexp: 'export PYTHONPATH=/usr/lib/python3.10/site-packages:$PYTHONPATH'
       line: 'export PYTHONPATH=/usr/lib/python3.10/site-packages:$PYTHONPATH # Added by ansible'
-      state: present
-=======
-      ./configure --prefix=/usr --with-geopm GEOPM_CFLAGS="-I/usr/include" GEOPM_LIBS="-L/usr/lib/x86_64-linux-gnu/lib -lgeopmd" CFLAGS="-std=c17 -Wall -Wextra -Werror -Wno-builtin-declaration-mismatch"
-      make
-      make install
->>>>>>> c9907608
+      state: present